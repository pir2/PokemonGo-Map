--- conflicted
+++ resolved
@@ -44,23 +44,12 @@
 @memoize
 def get_args():
     # fuck PEP8
-<<<<<<< HEAD
-    configpath = os.path.join(os.path.dirname(__file__), '../config/config.ini')
-    parser = configargparse.ArgParser(default_config_files=[configpath])
-    parser.add_argument('-cf', is_config_file=True,
-                        help='Config file path. e.g. "config/config.ini" or "config/AnotherConfig.ini"')
-    parser.add_argument('-a', '--auth-service', type=str.lower, action='append',
-                        help='Auth Services, either one for all accounts or one per account. \
-                        ptc or google. Defaults all to ptc.')
-    parser.add_argument('-u', '--username', action='append',
-=======
     defaultconfigpath = os.getenv('POGOMAP_CONFIG', os.path.join(os.path.dirname(__file__), '../config/config.ini'))
     parser = configargparse.ArgParser(default_config_files=[defaultconfigpath], auto_env_var_prefix='POGOMAP_')
     parser.add_argument('-cf', '--config', is_config_file=True, help='Configuration file')
     parser.add_argument('-a', '--auth-service', type=str.lower, action='append', default=[],
                         help='Auth Services, either one for all accounts or one per account: ptc or google. Defaults all to ptc.')
     parser.add_argument('-u', '--username', action='append', default=[],
->>>>>>> 627783e6
                         help='Usernames, one per account.')
     parser.add_argument('-p', '--password', action='append', default=[],
                         help='Passwords, either single one for all accounts or one per account.')
