--- conflicted
+++ resolved
@@ -219,11 +219,6 @@
 
 
 def worker_status_db_thread(threads_status, name, db_updates_queue):
-    # Commented out to preserve previous location and action time,
-    # to allow speed limiting between program restarts
-    
-    #log.info("Clearing previous statuses for '%s' worker", name)
-    #WorkerStatus.delete().where(WorkerStatus.worker_name == name).execute()
 
     while True:
         workers = {}
@@ -363,7 +358,7 @@
             scheduler.schedule()
         else:
             threadStatus['Overseer']['message'] = scheduler.get_overseer_message()
-            
+
         # Now we just give a little pause here
         time.sleep(1)
 
@@ -401,7 +396,7 @@
             if previous_status:
                 status['last_scan_date'] = previous_status['last_scan_date']
                 status['location'] = (previous_status['latitude'], previous_status['longitude'], 0)
-            
+
             # if no previous record, assume at at the center of the scan
             else:
                 status['last_scan_date'] = datetime.utcnow()
@@ -481,12 +476,9 @@
                     # No sleep here; we've not done anything worth sleeping for. Plus we clearly need to catch up!
                     continue
 
-<<<<<<< HEAD
                 status['message'] = 'Searching at {:6f},{:6f}'.format(step_location[0], step_location[1])
                 log.debug(status['message'])
 
-=======
->>>>>>> 81829d34
                 # Let the api know where we intend to be for this loop
                 # doing this before check_login so it does not also have to be done there
                 # when the auth token is refreshed
